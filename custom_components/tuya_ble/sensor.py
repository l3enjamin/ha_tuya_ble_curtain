"""The Tuya BLE integration."""
from __future__ import annotations

from dataclasses import dataclass, field

import logging
from typing import Callable

from homeassistant.components.sensor import (
    SensorDeviceClass,
    SensorEntity,
    SensorEntityDescription,
    SensorStateClass,
)
from homeassistant.config_entries import ConfigEntry
from homeassistant.const import (
    CONCENTRATION_PARTS_PER_MILLION,
    PERCENTAGE,
    SIGNAL_STRENGTH_DECIBELS_MILLIWATT,
    TEMP_CELSIUS,
    VOLUME_MILLILITERS,
    UnitOfTemperature,
    UnitOfTime
)
from homeassistant.core import HomeAssistant, callback
from homeassistant.helpers.entity import EntityCategory
from homeassistant.helpers.entity_platform import AddEntitiesCallback
from homeassistant.helpers.update_coordinator import DataUpdateCoordinator

from .const import (
    BATTERY_STATE_HIGH,
    BATTERY_STATE_LOW,
    BATTERY_STATE_NORMAL,
    BATTERY_CHARGED,
    BATTERY_CHARGING,
    BATTERY_NOT_CHARGING,
    CO2_LEVEL_ALARM,
    CO2_LEVEL_NORMAL,
    DOMAIN,
)
from .devices import TuyaBLEData, TuyaBLEEntity, TuyaBLEProductInfo
from .tuya_ble import TuyaBLEDataPointType, TuyaBLEDevice

_LOGGER = logging.getLogger(__name__)

SIGNAL_STRENGTH_DP_ID = -1


TuyaBLESensorIsAvailable = Callable[["TuyaBLESensor", TuyaBLEProductInfo], bool] | None


@dataclass
class TuyaBLESensorMapping:
    dp_id: int
    description: SensorEntityDescription
    force_add: bool = True
    dp_type: TuyaBLEDataPointType | None = None
    getter: Callable[[TuyaBLESensor], None] | None = None
    coefficient: float = 1.0
    icons: list[str] | None = None
    is_available: TuyaBLESensorIsAvailable = None


@dataclass
class TuyaBLEBatteryMapping(TuyaBLESensorMapping):
    description: SensorEntityDescription = field(
        default_factory=lambda: SensorEntityDescription(
            key="battery",
            device_class=SensorDeviceClass.BATTERY,
            native_unit_of_measurement=PERCENTAGE,
            entity_category=EntityCategory.DIAGNOSTIC,
            state_class=SensorStateClass.MEASUREMENT,
        )
    )


@dataclass
class TuyaBLETemperatureMapping(TuyaBLESensorMapping):
    description: SensorEntityDescription = field(
        default_factory=lambda: SensorEntityDescription(
            key="temperature",
            device_class=SensorDeviceClass.TEMPERATURE,
            native_unit_of_measurement=UnitOfTemperature.CELSIUS,
            state_class=SensorStateClass.MEASUREMENT,
        )
    )


def is_co2_alarm_enabled(self: TuyaBLESensor, product: TuyaBLEProductInfo) -> bool:
    result: bool = True
    datapoint = self._device.datapoints[13]
    if datapoint:
        result = bool(datapoint.value)
    return result


def battery_enum_getter(self: TuyaBLESensor) -> None:
    datapoint = self._device.datapoints[104]
    if datapoint:
        self._attr_native_value = datapoint.value * 20.0


@dataclass
class TuyaBLECategorySensorMapping:
    products: dict[str, list[TuyaBLESensorMapping]] | None = None
    mapping: list[TuyaBLESensorMapping] | None = None


mapping: dict[str, TuyaBLECategorySensorMapping] = {
    "co2bj": TuyaBLECategorySensorMapping(
        products={
            "59s19z5m": [  # CO2 Detector
                TuyaBLESensorMapping(
                    dp_id=1,
                    description=SensorEntityDescription(
                        key="carbon_dioxide_alarm",
                        icon="mdi:molecule-co2",
                        device_class=SensorDeviceClass.ENUM,
                        options=[
                            CO2_LEVEL_ALARM,
                            CO2_LEVEL_NORMAL,
                        ],
                    ),
                    is_available=is_co2_alarm_enabled,
                ),
                TuyaBLESensorMapping(
                    dp_id=2,
                    description=SensorEntityDescription(
                        key="carbon_dioxide",
                        device_class=SensorDeviceClass.CO2,
                        native_unit_of_measurement=CONCENTRATION_PARTS_PER_MILLION,
                        state_class=SensorStateClass.MEASUREMENT,
                    ),
                ),
                TuyaBLEBatteryMapping(dp_id=15),
                TuyaBLETemperatureMapping(dp_id=18),
                TuyaBLESensorMapping(
                    dp_id=19,
                    description=SensorEntityDescription(
                        key="humidity",
                        device_class=SensorDeviceClass.HUMIDITY,
                        native_unit_of_measurement=PERCENTAGE,
                        state_class=SensorStateClass.MEASUREMENT,
                    ),
                ),
            ]
        }
    ),
    "ms": TuyaBLECategorySensorMapping(
        products={
            "ludzroix": [  # Smart Lock
                TuyaBLESensorMapping(
                    dp_id=21,
                    description=SensorEntityDescription(
                        key="alarm_lock",
                        device_class=SensorDeviceClass.ENUM,
                        options=[
                            "wrong_finger",
                            "wrong_password",
                            "low_battery",
                        ],
                    ),
                ),
            ]
        }
    ),
    "szjqr": TuyaBLECategorySensorMapping(
        products={
            **dict.fromkeys(
                ["3yqdo5yt", "xhf790if"],  # CubeTouch 1s and II
                [
                    TuyaBLESensorMapping(
                        dp_id=7,
                        description=SensorEntityDescription(
                            key="battery_charging",
                            device_class=SensorDeviceClass.ENUM,
                            entity_category=EntityCategory.DIAGNOSTIC,
                            options=[
                                BATTERY_NOT_CHARGING,
                                BATTERY_CHARGING,
                                BATTERY_CHARGED,
                            ],
                        ),
                        icons=[
                            "mdi:battery",
                            "mdi:power-plug-battery",
                            "mdi:battery-check",
                        ],
                    ),
                    TuyaBLEBatteryMapping(dp_id=8),
                ],
            ),
            **dict.fromkeys(
                [
                    "blliqpsj",
                    "ndvkgsrm",
                    "yiihr7zh", 
                    "neq16kgd"
                ],  # Fingerbot Plus
                [
                    TuyaBLEBatteryMapping(dp_id=12),
                ],
            ),
            **dict.fromkeys(
                [
                    "ltak7e1p",
                    "y6kttvd6",
                    "yrnk7mnn",
                    "nvr2rocq",
                    "bnt7wajf",
                    "rvdceqjh",
                    "5xhbk964",
                ],  # Fingerbot
                [
                    TuyaBLEBatteryMapping(dp_id=12),
                ],
            ),
        },
    ),
    "wsdcg": TuyaBLECategorySensorMapping(
        products={
            "ojzlzzsw": [  # Soil moisture sensor
                TuyaBLETemperatureMapping(
                    dp_id=1,
                    coefficient=10.0,
                ),
                TuyaBLESensorMapping(
                    dp_id=2,
                    description=SensorEntityDescription(
                        key="moisture",
                        device_class=SensorDeviceClass.MOISTURE,
                        native_unit_of_measurement=PERCENTAGE,
                        state_class=SensorStateClass.MEASUREMENT,
                    ),
                ),
                TuyaBLESensorMapping(
                    dp_id=3,
                    description=SensorEntityDescription(
                        key="battery_state",
                        icon="mdi:battery",
                        device_class=SensorDeviceClass.ENUM,
                        entity_category=EntityCategory.DIAGNOSTIC,
                        options=[
                            BATTERY_STATE_LOW,
                            BATTERY_STATE_NORMAL,
                            BATTERY_STATE_HIGH,
                        ],
                    ),
                    icons=[
                        "mdi:battery-alert",
                        "mdi:battery-50",
                        "mdi:battery-check",
                    ],
                ),
                TuyaBLEBatteryMapping(dp_id=4),
            ],
        },
    ),
<<<<<<< HEAD
    "ggq": TuyaBLECategorySensorMapping(
        products={
            "6pahkcau": [  # Irrigation computer
                TuyaBLEBatteryMapping(dp_id=11),
                TuyaBLESensorMapping(
                    dp_id=6,
                    description=SensorEntityDescription(
                        key="time_left",
                        device_class=SensorDeviceClass.DURATION,
                        native_unit_of_measurement=UnitOfTime.MINUTES,
                        state_class=SensorStateClass.MEASUREMENT,
                    ),
=======
    "znhsb": TuyaBLECategorySensorMapping(
        products={
            "cdlandip":  # Smart water bottle
            [
                TuyaBLETemperatureMapping(
                    dp_id=101,
                ),
                TuyaBLESensorMapping(
                    dp_id=102,
                    description=SensorEntityDescription(
                        key="water_intake",
                        device_class=SensorDeviceClass.WATER,
                        native_unit_of_measurement=VOLUME_MILLILITERS,
                        state_class=SensorStateClass.MEASUREMENT,
                    ),
                ),
                TuyaBLESensorMapping(
                    dp_id=104,
                    description=SensorEntityDescription(
                        key="battery",
                        device_class=SensorDeviceClass.BATTERY,
                        native_unit_of_measurement=PERCENTAGE,
                        entity_category=EntityCategory.DIAGNOSTIC,
                        state_class=SensorStateClass.MEASUREMENT,
                    ),
                    getter=battery_enum_getter,
>>>>>>> c11a1c54
                ),
            ],
        },
    ),
}


def rssi_getter(sensor: TuyaBLESensor) -> None:
    sensor._attr_native_value = sensor._device.rssi


rssi_mapping = TuyaBLESensorMapping(
    dp_id=SIGNAL_STRENGTH_DP_ID,
    description=SensorEntityDescription(
        key="signal_strength",
        device_class=SensorDeviceClass.SIGNAL_STRENGTH,
        native_unit_of_measurement=SIGNAL_STRENGTH_DECIBELS_MILLIWATT,
        state_class=SensorStateClass.MEASUREMENT,
        entity_category=EntityCategory.DIAGNOSTIC,
        entity_registry_enabled_default=False,
    ),
    getter=rssi_getter,
)


def get_mapping_by_device(device: TuyaBLEDevice) -> list[TuyaBLESensorMapping]:
    category = mapping.get(device.category)
    if category is not None and category.products is not None:
        product_mapping = category.products.get(device.product_id)
        if product_mapping is not None:
            return product_mapping
        if category.mapping is not None:
            return category.mapping
        else:
            return []
    else:
        return []


class TuyaBLESensor(TuyaBLEEntity, SensorEntity):
    """Representation of a Tuya BLE sensor."""

    def __init__(
        self,
        hass: HomeAssistant,
        coordinator: DataUpdateCoordinator,
        device: TuyaBLEDevice,
        product: TuyaBLEProductInfo,
        mapping: TuyaBLESensorMapping,
    ) -> None:
        super().__init__(hass, coordinator, device, product, mapping.description)
        self._mapping = mapping

    @callback
    def _handle_coordinator_update(self) -> None:
        """Handle updated data from the coordinator."""
        if self._mapping.getter is not None:
            self._mapping.getter(self)
        else:
            datapoint = self._device.datapoints[self._mapping.dp_id]
            if datapoint:
                if datapoint.type == TuyaBLEDataPointType.DT_ENUM:
                    if self.entity_description.options is not None:
                        if datapoint.value >= 0 and datapoint.value < len(
                            self.entity_description.options
                        ):
                            self._attr_native_value = self.entity_description.options[
                                datapoint.value
                            ]
                        else:
                            self._attr_native_value = datapoint.value
                    if self._mapping.icons is not None:
                        if datapoint.value >= 0 and datapoint.value < len(
                            self._mapping.icons
                        ):
                            self._attr_icon = self._mapping.icons[datapoint.value]
                elif datapoint.type == TuyaBLEDataPointType.DT_VALUE:
                    self._attr_native_value = (
                        datapoint.value / self._mapping.coefficient
                    )
                else:
                    self._attr_native_value = datapoint.value
        self.async_write_ha_state()

    @property
    def available(self) -> bool:
        """Return if entity is available."""
        result = super().available
        if result and self._mapping.is_available:
            result = self._mapping.is_available(self, self._product)
        return result


async def async_setup_entry(
    hass: HomeAssistant,
    entry: ConfigEntry,
    async_add_entities: AddEntitiesCallback,
) -> None:
    """Set up the Tuya BLE sensors."""
    data: TuyaBLEData = hass.data[DOMAIN][entry.entry_id]
    mappings = get_mapping_by_device(data.device)
    entities: list[TuyaBLESensor] = [
        TuyaBLESensor(
            hass,
            data.coordinator,
            data.device,
            data.product,
            rssi_mapping,
        )
    ]
    for mapping in mappings:
        if mapping.force_add or data.device.datapoints.has_id(
            mapping.dp_id, mapping.dp_type
        ):
            entities.append(
                TuyaBLESensor(
                    hass,
                    data.coordinator,
                    data.device,
                    data.product,
                    mapping,
                )
            )
    async_add_entities(entities)<|MERGE_RESOLUTION|>--- conflicted
+++ resolved
@@ -256,20 +256,6 @@
             ],
         },
     ),
-<<<<<<< HEAD
-    "ggq": TuyaBLECategorySensorMapping(
-        products={
-            "6pahkcau": [  # Irrigation computer
-                TuyaBLEBatteryMapping(dp_id=11),
-                TuyaBLESensorMapping(
-                    dp_id=6,
-                    description=SensorEntityDescription(
-                        key="time_left",
-                        device_class=SensorDeviceClass.DURATION,
-                        native_unit_of_measurement=UnitOfTime.MINUTES,
-                        state_class=SensorStateClass.MEASUREMENT,
-                    ),
-=======
     "znhsb": TuyaBLECategorySensorMapping(
         products={
             "cdlandip":  # Smart water bottle
@@ -296,7 +282,22 @@
                         state_class=SensorStateClass.MEASUREMENT,
                     ),
                     getter=battery_enum_getter,
->>>>>>> c11a1c54
+                ),
+            ],
+        },
+    ),
+    "ggq": TuyaBLECategorySensorMapping(
+        products={
+            "6pahkcau": [  # Irrigation computer
+                TuyaBLEBatteryMapping(dp_id=11),
+                TuyaBLESensorMapping(
+                    dp_id=6,
+                    description=SensorEntityDescription(
+                        key="time_left",
+                        device_class=SensorDeviceClass.DURATION,
+                        native_unit_of_measurement=UnitOfTime.MINUTES,
+                        state_class=SensorStateClass.MEASUREMENT,
+                    ),
                 ),
             ],
         },
